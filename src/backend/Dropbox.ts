import PreloadFile from '../generic/preload_file';
import {BaseFileSystem, FileSystem, BFSOneArgCallback, BFSCallback} from '../core/file_system';
import {FileFlag} from '../core/file_flag';
import {default as Stats, FileType} from '../core/node_fs_stats';
import {ApiError, ErrorCode} from '../core/api_error';
import {File} from '../core/file';
<<<<<<< HEAD
import {arrayBuffer2Buffer, buffer2ArrayBuffer} from '../core/util';
import {Dropbox} from 'dropbox_bridge';
import setImmediate from '../generic/setImmediate';
import {dirname} from 'path';
type DropboxClient = DropboxTypes.Dropbox;
declare const Dropbox: Dropbox;
=======
import {each as asyncEach} from 'async';
import * as path from 'path';
import {arrayBuffer2Buffer, buffer2ArrayBuffer, emptyBuffer, deprecationMessage} from '../core/util';
>>>>>>> 1d519755

/**
 * Dropbox paths do not begin with a /, they just begin with a folder at the root node.
 * Here, we strip the `/`.
 * @param p An absolute path
 */
function FixPath(p: string): string {
  if (p === '/') {
    return '';
  } else {
    return p;
  }
}

/**
 * HACK: Dropbox errors are FUBAR'd sometimes.
 * @url https://github.com/dropbox/dropbox-sdk-js/issues/146
 * @param e
 */
function ExtractTheFuckingError<T>(e: DropboxTypes.Error<T>): T {
  const obj = <any> e.error;
  if (obj['.tag']) {
    // Everything is OK.
    return obj;
  } else if (obj['error']) {
    // Terrible nested object bug.
    const obj2 = obj.error;
    if (obj2['.tag']) {
      return obj2;
    } else if (obj2['reason'] && obj2['reason']['.tag']) {
      return obj2.reason;
    } else {
      return obj2;
    }
  } else if (typeof(obj) === 'string') {
    // Might be a fucking JSON object error.
    try {
      const obj2 = JSON.parse(obj);
      if (obj2['error'] && obj2['error']['reason'] && obj2['error']['reason']['.tag']) {
        return obj2.error.reason;
      }
    } catch (e) {
      // Nope. Give up.

    }
  }
  return <any> obj;
}

/**
 * Returns a user-facing error message given an error.
 *
 * HACK: Dropbox error messages sometimes lack a `user_message` field.
 * Sometimes, they are even strings. Ugh.
 * @url https://github.com/dropbox/dropbox-sdk-js/issues/146
 * @url https://github.com/dropbox/dropbox-sdk-js/issues/145
 * @url https://github.com/dropbox/dropbox-sdk-js/issues/144
 * @param err An error.
 */
function GetErrorMessage(err: DropboxTypes.Error<any>): string {
  if (err['user_message']) {
    return err.user_message.text;
  } else if (err['error_summary']) {
    return err.error_summary;
  } else if (typeof(err.error) === "string") {
    return err.error;
  } else if (typeof(err.error) === "object") {
    // DROPBOX BUG: Sometimes, error is a nested error.
    return GetErrorMessage(err.error);
  } else {
    throw new Error(`Dropbox's servers gave us a garbage error message: ${JSON.stringify(err)}`);
  }
}

function LookupErrorToError(err: DropboxTypes.files.LookupError, p: string, msg: string): ApiError {
  switch (err['.tag']) {
    case 'malformed_path':
      return new ApiError(ErrorCode.EBADF, msg, p);
    case 'not_found':
      return ApiError.ENOENT(p);
    case 'not_file':
      return ApiError.EISDIR(p);
    case 'not_folder':
      return ApiError.ENOTDIR(p);
    case 'restricted_content':
      return ApiError.EPERM(p);
    case 'other':
    default:
      return new ApiError(ErrorCode.EIO, msg, p);
  }
}

function WriteErrorToError(err: DropboxTypes.files.WriteError, p: string, msg: string): ApiError {
  switch (err['.tag']) {
    case 'malformed_path':
    case 'disallowed_name':
      return new ApiError(ErrorCode.EBADF, msg, p);
    case 'conflict':
    case 'no_write_permission':
    case 'team_folder':
      return ApiError.EPERM(p);
    case 'insufficient_space':
      return new ApiError(ErrorCode.ENOSPC, msg);
    case 'other':
    default:
      return new ApiError(ErrorCode.EIO, msg, p);
  }
}

function FilesDeleteWrapped(client: DropboxClient, p: string, cb: BFSOneArgCallback): void {
  const arg: DropboxTypes.files.DeleteArg = {
    path: FixPath(p)
  };
  client.filesDeleteV2(arg)
    .then(() => {
      cb();
    }).catch((e: DropboxTypes.Error<DropboxTypes.files.DeleteError>) => {
      const err = ExtractTheFuckingError(e);
      switch (err['.tag']) {
        case 'path_lookup':
          cb(LookupErrorToError((<DropboxTypes.files.DeleteErrorPathLookup> err).path_lookup, p, GetErrorMessage(e)));
          break;
        case 'path_write':
          cb(WriteErrorToError((<DropboxTypes.files.DeleteErrorPathWrite> err).path_write, p, GetErrorMessage(e)));
          break;
        case 'too_many_write_operations':
          setTimeout(() => FilesDeleteWrapped(client, p, cb), 500 + (300 * (Math.random())));
          break;
        case 'other':
        default:
          cb(new ApiError(ErrorCode.EIO, GetErrorMessage(e), p));
          break;
      }
    });
}

export class DropboxFile extends PreloadFile<DropboxFileSystem> implements File {
  constructor(_fs: DropboxFileSystem, _path: string, _flag: FileFlag, _stat: Stats, contents?: Buffer) {
    super(_fs, _path, _flag, _stat, contents);
  }

  public sync(cb: BFSOneArgCallback): void {
    this._fs._syncFile(this.getPath(), this.getBuffer(), cb);
  }

  public close(cb: BFSOneArgCallback): void {
    this.sync(cb);
  }
}

/**
 * Options for the Dropbox file system.
 */
export interface DropboxFileSystemOptions {
  // An *authenticated* Dropbox client. Must be from the 0.10 JS SDK.
  client: Dropbox.Client;
}

/**
 * A read/write file system backed by Dropbox cloud storage.
 *
 * Uses the Dropbox V2 API.
 */
export default class DropboxFileSystem extends BaseFileSystem implements FileSystem {
  /**
   * Creates a new DropboxFileSystem instance with the given options.
   * Must be given an *authenticated* DropboxJS client from the old v0.10 version of the Dropbox JS SDK.
   */
  public static Create(opts: DropboxFileSystemOptions, cb: BFSCallback<DropboxFileSystem>): void {
    cb(null, new DropboxFileSystem(opts.client, false));
  }

  public static isAvailable(): boolean {
    // Checks if the Dropbox library is loaded.
    return typeof Dropbox !== 'undefined';
  }

  private _client: DropboxTypes.Dropbox;

  /**
   * **Deprecated. Please use Dropbox.Create() method instead.**
   *
   * Constructs a Dropbox-backed file system using the *authenticated* DropboxJS client.
   *
   * Note that you must use the old v0.10 version of the Dropbox JavaScript SDK.
   */
<<<<<<< HEAD
  constructor(client: DropboxTypes.Dropbox) {
    super();
    this._client = client;
=======
  constructor(client: Dropbox.Client, deprecateMsg = true) {
    super();
    this._client = new CachedDropboxClient(client);
    deprecationMessage(deprecateMsg, "Dropbox", { client: "authenticated dropbox client instance" });
    constructErrorCodeLookup();
>>>>>>> 1d519755
  }

  public getName(): string {
    return 'Dropbox_V2';
  }

  public isReadOnly(): boolean {
    return false;
  }

  // Dropbox doesn't support symlinks, properties, or synchronous calls
  // TODO: does it???

  public supportsSymlinks(): boolean {
    return false;
  }

  public supportsProps(): boolean {
    return false;
  }

  public supportsSynch(): boolean {
    return false;
  }

  /**
   * Deletes *everything* in the file system. Mainly intended for unit testing!
   * @param mainCb Called when operation completes.
   */
  public empty(mainCb: BFSOneArgCallback): void {
    this.readdir('/', (e, paths?) => {
      if (paths) {
        const next = (e?: ApiError) => {
          if (paths.length === 0) {
            mainCb();
          } else {
            FilesDeleteWrapped(this._client, <string> paths.shift(), next);
          }
        };
        next();
      } else {
        mainCb(e);
      }
    });
  }

  public rename(oldPath: string, newPath: string, cb: BFSOneArgCallback): void {
    // Dropbox doesn't let you rename things over existing things, but POSIX does.
    // So, we need to see if newPath exists...
    this.stat(newPath, false, (e, stats?) => {
      const rename = () => {
        const relocationArg: DropboxTypes.files.RelocationArg = {
          from_path: FixPath(oldPath),
          to_path: FixPath(newPath)
        };
        this._client.filesMoveV2(relocationArg)
          .then(() => cb())
          .catch(function(e: DropboxTypes.Error<DropboxTypes.files.RelocationError>) {
            const err = ExtractTheFuckingError(e);
            switch (err['.tag']) {
              case 'from_lookup':
                cb(LookupErrorToError((<DropboxTypes.files.RelocationErrorFromLookup> err).from_lookup, oldPath, GetErrorMessage(e)));
                break;
              case 'from_write':
                cb(WriteErrorToError((<DropboxTypes.files.RelocationErrorFromWrite> err).from_write, oldPath, GetErrorMessage(e)));
                break;
              case 'to':
                cb(WriteErrorToError((<DropboxTypes.files.RelocationErrorTo> err).to, newPath, GetErrorMessage(e)));
                break;
              case 'cant_copy_shared_folder':
              case 'cant_nest_shared_folder':
                cb(new ApiError(ErrorCode.EPERM, GetErrorMessage(e), oldPath));
                break;
              case 'cant_move_folder_into_itself':
              case 'duplicated_or_nested_paths':
                cb(new ApiError(ErrorCode.EBADF, GetErrorMessage(e), oldPath));
                break;
              case 'too_many_files':
                cb(new ApiError(ErrorCode.ENOSPC, GetErrorMessage(e), oldPath));
                break;
              case 'other':
              default:
                cb(new ApiError(ErrorCode.EIO, GetErrorMessage(e), oldPath));
                break;
            }
        });
      };
      if (e) {
        // Doesn't exist. Proceed!
        rename();
      } else if (oldPath === newPath) {
        // NOP if the path exists. Error if it doesn't exist.
        if (e) {
          cb(ApiError.ENOENT(newPath));
        } else {
          cb();
        }
      } else if (stats && stats.isDirectory()) {
        // Exists, is a directory. Cannot rename over an existing directory.
        cb(ApiError.EISDIR(newPath));
      } else {
        // Exists, is a file, and differs from oldPath. Delete and rename.
        this.unlink(newPath, (e) => {
          if (e) {
            cb(e);
          } else {
            rename();
          }
        });
      }
    });
  }

  public stat(path: string, isLstat: boolean, cb: BFSCallback<Stats>): void {
    if (path === '/') {
      // Dropbox doesn't support querying the root directory.
      setImmediate(function() {
        cb(null, new Stats(FileType.DIRECTORY, 4096));
      });
      return;
    }
    const arg: DropboxTypes.files.GetMetadataArg = {
      path: FixPath(path)
    };
    this._client.filesGetMetadata(arg).then((ref) => {
      switch (ref['.tag']) {
        case 'file':
          const fileMetadata = <DropboxTypes.files.FileMetadata> ref;
          // TODO: Parse time fields.
          cb(null, new Stats(FileType.FILE, fileMetadata.size));
          break;
        case 'folder':
          cb(null, new Stats(FileType.DIRECTORY, 4096));
          break;
        case 'deleted':
          cb(ApiError.ENOENT(path));
          break;
        default:
          // Unknown.
          break;
      }
    }).catch((e: DropboxTypes.Error<DropboxTypes.files.GetMetadataError>) => {
      const err = ExtractTheFuckingError(e);
      switch (err['.tag']) {
        case 'path':
          cb(LookupErrorToError(err.path, path, GetErrorMessage(e)));
          break;
        default:
          cb(new ApiError(ErrorCode.EIO, GetErrorMessage(e), path));
          break;
      }
    });
  }

  public openFile(path: string, flags: FileFlag, cb: BFSCallback<File>): void {
    const downloadArg: DropboxTypes.files.DownloadArg = {
      path: FixPath(path)
    };
    this._client.filesDownload(downloadArg).then((res) => {
      const b: Blob = (<any> res).fileBlob;
      const fr = new FileReader();
      fr.onload = () => {
        const ab: ArrayBuffer = fr.result;
        cb(null, new DropboxFile(this, path, flags, new Stats(FileType.FILE, ab.byteLength), arrayBuffer2Buffer(ab)));
      };
      fr.readAsArrayBuffer(b);
    }).catch((e: DropboxTypes.Error<DropboxTypes.files.DownloadError>) => {
      const err = ExtractTheFuckingError(e);
      switch (err['.tag']) {
        case 'path':
          const dpError = <DropboxTypes.files.DownloadErrorPath> err;
          cb(LookupErrorToError(dpError.path, path, GetErrorMessage(e)));
          break;
        case 'other':
        default:
          cb(new ApiError(ErrorCode.EIO, GetErrorMessage(e), path));
          break;
      }
    });
  }

  public createFile(p: string, flags: FileFlag, mode: number, cb: BFSCallback<File>): void {
    const fileData = Buffer.alloc(0);
    const blob = new Blob([buffer2ArrayBuffer(fileData)], {type: "octet/stream"});
    const commitInfo: DropboxTypes.files.CommitInfo = {
      contents: blob,
      path: FixPath(p)
    };
    this._client.filesUpload(commitInfo).then((metadata) => {
      cb(null, new DropboxFile(this, p, flags, new Stats(FileType.FILE, 0), fileData));
    }).catch((e: DropboxTypes.Error<DropboxTypes.files.UploadError>) => {
      const err = ExtractTheFuckingError(e);
      // HACK: Casting to 'any' since tag can be 'too_many_write_operations'.
      switch (<string> err['.tag']) {
        case 'path':
          const upError = <DropboxTypes.files.UploadErrorPath> err;
          cb(WriteErrorToError(upError.path.reason, p, GetErrorMessage(e)));
          break;
        case 'too_many_write_operations':
          // Retry in (500, 800) ms.
          setTimeout(() => this.createFile(p, flags, mode, cb), 500 + (300 * (Math.random())));
          break;
        case 'other':
        default:
          cb(new ApiError(ErrorCode.EIO, GetErrorMessage(e), p));
          break;
      }
    });
  }

  /**
   * Delete a file
   */
  public unlink(path: string, cb: BFSOneArgCallback): void {
    // Must be a file. Check first.
    this.stat(path, false, (e, stat) => {
      if (stat) {
        if (stat.isDirectory()) {
          cb(ApiError.EISDIR(path));
        } else {
          FilesDeleteWrapped(this._client, path, cb);
        }
      } else {
        cb(e);
      }
    });
  }

  /**
   * Delete a directory
   */
  public rmdir(path: string, cb: BFSOneArgCallback): void {
    this.readdir(path, (e, paths) => {
      if (paths) {
        if (paths.length > 0) {
          cb(ApiError.ENOTEMPTY(path));
        } else {
          FilesDeleteWrapped(this._client, path, cb);
        }
      } else {
        cb(e);
      }
    });
  }

  /**
   * Create a directory
   */
  public mkdir(p: string, mode: number, cb: BFSOneArgCallback): void {
    // Dropbox's create_folder is recursive. Check if parent exists.
    const parent = dirname(p);
    this.stat(parent, false, (e, stats?) => {
      if (e) {
        cb(e);
      } else if (stats && !stats.isDirectory()) {
        cb(ApiError.ENOTDIR(parent));
      } else {
        const arg: DropboxTypes.files.CreateFolderArg = {
          path: FixPath(p)
        };
        this._client.filesCreateFolderV2(arg).then(() => cb()).catch((e: DropboxTypes.Error<DropboxTypes.files.CreateFolderError>) => {
          const err = ExtractTheFuckingError(e);
          if ((<string> err['.tag']) === "too_many_write_operations") {
            // Retry in a bit.
            setTimeout(() => this.mkdir(p, mode, cb), 500 + (300 * (Math.random())));
          } else {
            cb(WriteErrorToError(ExtractTheFuckingError(e).path, p, GetErrorMessage(e)));
          }
        });
      }
    });
  }

  /**
   * Get the names of the files in a directory
   */
  public readdir(path: string, cb: BFSCallback<string[]>): void {
    const arg: DropboxTypes.files.ListFolderArg = {
      path: FixPath(path)
    };
    this._client.filesListFolder(arg).then((res) => {
      ContinueReadingDir(this._client, path, res, [], cb);
    }).catch((e: DropboxTypes.Error<DropboxTypes.files.ListFolderError>) => {
      ProcessListFolderError(e, path, cb);
    });
  }

  /**
   * (Internal) Syncs file to Dropbox.
   */
  public _syncFile(p: string, d: Buffer, cb: BFSOneArgCallback): void {
    const blob = new Blob([buffer2ArrayBuffer(d)], {type: "octet/stream"});
    const arg: DropboxTypes.files.CommitInfo = {
      contents: blob,
      path: FixPath(p),
      mode: {
        '.tag': 'overwrite'
      }
    };
    this._client.filesUpload(arg).then(() => {
      cb();
    }).catch((e: DropboxTypes.Error<DropboxTypes.files.UploadError>) => {
      const err = ExtractTheFuckingError(e);
      switch (<string> err['.tag']) {
        case 'path':
          const upError = <DropboxTypes.files.UploadErrorPath> err;
          cb(WriteErrorToError(upError.path.reason, p, GetErrorMessage(e)));
          break;
        case 'too_many_write_operations':
          setTimeout(() => this._syncFile(p, d, cb), 500 + (300 * (Math.random())));
          break;
        case 'other':
        default:
          cb(new ApiError(ErrorCode.EIO, GetErrorMessage(e), p));
          break;
      }
    });
  }
}

function ProcessListFolderError(e: DropboxTypes.Error<DropboxTypes.files.ListFolderError>, path: string, cb: BFSCallback<string[]>): void {
  const err = ExtractTheFuckingError(e);
  switch (err['.tag']) {
    case 'path':
      const pathError = <DropboxTypes.files.ListFolderErrorPath> err;
      cb(LookupErrorToError(pathError.path, path, GetErrorMessage(e)));
      break;
    case 'other':
    default:
      cb(new ApiError(ErrorCode.EIO, GetErrorMessage(e), path));
      break;
  }
}

function ContinueReadingDir(client: DropboxClient, path: string, res: DropboxTypes.files.ListFolderResult, previousEntries: string[], cb: BFSCallback<string[]>): void {
  const newEntries = <string[]> res.entries.map((e) => e.path_display).filter((p) => !!p);
  const entries = previousEntries.concat(newEntries);
  if (!res.has_more) {
    cb(null, entries);
  } else {
    const arg: DropboxTypes.files.ListFolderContinueArg = {
      cursor: res.cursor
    };
    client.filesListFolderContinue(arg).then((res) => {
      ContinueReadingDir(client, path, res, entries, cb);
    }).catch((e: DropboxTypes.Error<DropboxTypes.files.ListFolderError>) => {
      ProcessListFolderError(e, path, cb);
    });
  }
}<|MERGE_RESOLUTION|>--- conflicted
+++ resolved
@@ -4,18 +4,12 @@
 import {default as Stats, FileType} from '../core/node_fs_stats';
 import {ApiError, ErrorCode} from '../core/api_error';
 import {File} from '../core/file';
-<<<<<<< HEAD
 import {arrayBuffer2Buffer, buffer2ArrayBuffer} from '../core/util';
 import {Dropbox} from 'dropbox_bridge';
 import setImmediate from '../generic/setImmediate';
 import {dirname} from 'path';
 type DropboxClient = DropboxTypes.Dropbox;
 declare const Dropbox: Dropbox;
-=======
-import {each as asyncEach} from 'async';
-import * as path from 'path';
-import {arrayBuffer2Buffer, buffer2ArrayBuffer, emptyBuffer, deprecationMessage} from '../core/util';
->>>>>>> 1d519755
 
 /**
  * Dropbox paths do not begin with a /, they just begin with a folder at the root node.
@@ -171,7 +165,7 @@
  */
 export interface DropboxFileSystemOptions {
   // An *authenticated* Dropbox client. Must be from the 0.10 JS SDK.
-  client: Dropbox.Client;
+  client: DropboxTypes.Dropbox;
 }
 
 /**
@@ -185,7 +179,7 @@
    * Must be given an *authenticated* DropboxJS client from the old v0.10 version of the Dropbox JS SDK.
    */
   public static Create(opts: DropboxFileSystemOptions, cb: BFSCallback<DropboxFileSystem>): void {
-    cb(null, new DropboxFileSystem(opts.client, false));
+    cb(null, new DropboxFileSystem(opts.client));
   }
 
   public static isAvailable(): boolean {
@@ -202,17 +196,9 @@
    *
    * Note that you must use the old v0.10 version of the Dropbox JavaScript SDK.
    */
-<<<<<<< HEAD
   constructor(client: DropboxTypes.Dropbox) {
     super();
     this._client = client;
-=======
-  constructor(client: Dropbox.Client, deprecateMsg = true) {
-    super();
-    this._client = new CachedDropboxClient(client);
-    deprecationMessage(deprecateMsg, "Dropbox", { client: "authenticated dropbox client instance" });
-    constructErrorCodeLookup();
->>>>>>> 1d519755
   }
 
   public getName(): string {
